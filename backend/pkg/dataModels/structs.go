package datamodels

// Response struct to be sent back
type Response struct {
<<<<<<< HEAD
	Code     int    `json:"code"`
	Status   string `json:"status"`
	ErrorMsg string `json:"error_msg"`
	Group 	 Group	`json:"group"`
	Users	 []User `json:"users"`
	Data     interface{} `json:"data,omitempty"`
=======
	Code     int         `json:"code"`
	Status   string      `json:"status"`
	Data     interface{} `json:"data,omitempty"`
	ErrorMsg string      `json:"error_msg,omitempty"`
>>>>>>> 1af8af9f
}

// User struct to store user data
type User struct {
	ID        string `json:"id"`
	FirstName string `json:"first_name"`
	LastName  string `json:"last_name"`
	Email     string `json:"email"`
	Password  string `json:"password"`
	DOB       string `json:"dob"`
	Nickname  string `json:"nickname"`
	About     string `json:"about_me"`
	Avatar    string `json:"avatar"`
	Private   bool   `json:"private"`
	CreatedAt string `json:"created_at"`
}

<<<<<<< HEAD
// group struct to store groups
type Group struct {
    ID          int       `json:"id"`
    Title       string    `json:"title"`
    Description string    `json:"description"`
    CreatorID   string       `json:"creator_id"`
    CreatedAt   string `json:"created_at"`
	FirstName       string    `json:"firstname"`
	LastName       string    `json:"lastname"`
	// GroupMembers  []User      `json:"group_members"` 
	 CurrentUser   string       `json:"current_user"` 
	 ChatHistory	[]GroupMessage `json:"chat_history"`
	 EventHistory    []EventMessage   `json:"event_history"`
	 EventResponsesHistory []EventResponseMessage `json:"event_responses_history"`
	 Count   				int 					`json:"count"`
}

// Invite to invite a person to join a group
type Invite struct {
	GroupID  int `json:"group_id"`
	UserID   string `json:"user_id"`
	InvitedBy string `json:"invited_by"`
	Accepted bool `json:"accepted"`
}


type Request struct {
	GroupID  int `json:"group_id"`
	GroupCreator string `json:"group_creator"`
	UserID 		 string  `json:"user_id"`
	Accepted bool `json:"accepted"`
}

type GroupMessage struct {
	ID 				 int		`json:"id"`
    GroupID          int       `json:"group_id"`
	SenderID		 string 	`json:"sender_id"`
	RecevierID		 string 	`json:"recevier_id"`
	Message 		 string      `json:"message"`
	FirstName		 string    	 `json:"first_name"`
	DateTime		 string       `json:"date_time"`
	Count  			 int 			 `json:"count"`
}

type TypingMessage struct {
    GroupID          int       `json:"group_id"`
	SenderID		 string 	`json:"sender_id"`
	Content 		 string     `json:"content"`
	//FirstName 		 string      `json:"first_name"`
}

type ActiveGroupMessage struct {
	Status  string `json:"status"`
	GroupID int    `json:"group_id"`
}

type ResetCountMessage struct {
	GroupID int    `json:"group_id"`
}

type EventMessage struct {
    ID          int      `json:"id"`
	GroupID     int    `json:"group_id"`
    Title       string   `json:"title"`
    Description string   `json:"description"`
    DateTime    string   `json:"date_time"`
    Options     []Option `json:"options"`
    SenderID     string   `json:"sender_id"`
	FirstName	 string   `json:"first_name"`
	CreatedAt    string    `json:"created_at"`
	EventID      int 		`json:"event_id"`
	Day          string    	`json:"day"`
}



type Option struct {
    ID   int    `json:"id"`
    Text string `json:"text"`
}

type EventResponseMessage struct {
	GroupID  int `json:"group_id"`
    EventID  int `json:"event_id"`
    OptionID int `json:"option_id"`
    SenderID   string `json:"sender_id"`
	FirstName  string `json:"first_name"`
}


type EventNotification struct {
	EventID      int 		`json:"event_id"`
	GroupID     int    `json:"group_id"`
    Title       string   `json:"title"`
    Description string   `json:"description"`
	 SenderID     string   `json:"sender_id"`
	FirstName	 string   `json:"first_name"`
}

type UsersInvitationListMessage struct {
	GroupID		int `json:"group_id"`
	Users   []User  `json:"users"`             
}


type GroupMembersMessage struct {
	GroupID		int `json:"group_id"`
	Users   []User  `json:"users"`             
}


type GroupPost struct {
	GroupID       int `json:"group_id"`
	PostID        string  `json:"post_id"`
=======
type UserLogin struct {
	UserID       string `json:"user_id"`
	UserNickname string `json:"user_nickname"`
}

// ProfileCard struct that returns the number of posts, followers, and following, username, avatar, and extention of the avatar
type ProfileCard struct {
	Nickanme       string `json:"nickname"`
	NumOfPosts     int    `json:"num_of_posts"`
	NumOfFollowers int    `json:"num_of_followers"`
	NumOfFollowing int    `json:"num_of_following"`
	Avatar         string `json:"avatar"`
	AvatarMimeType string `json:"avatar_mime_type"`
}

// Post struct
// UserBasicInfo struct for returning basic user information in listings
type UserBasicInfo struct {
	UserID   string `json:"user_id"`
	Nickname string `json:"nickname"`
	Avatar   string `json:"avatar"`
}

type Post struct {
	PostID        string `json:"post_id"`
>>>>>>> 1af8af9f
	UserID        string `json:"user_id"`
	UserNickname  string `json:"user_nickname"`
	PostTitle     string `json:"post_title"`
	Content       string `json:"content"`
<<<<<<< HEAD
=======
	PostPrivacy   string `json:"post_privacy"`
>>>>>>> 1af8af9f
	PostImage     string `json:"post_image"` // Will contain base64 string after conversion
	NumOfLikes    int    `json:"num_of_likes"`
	NumOfDislikes int    `json:"num_of_dislikes"`
	NumOfComments int    `json:"num_of_comments"`
	CreatedAt     string `json:"created_at"`
<<<<<<< HEAD
=======
	AllowedUsers  string `json:"allowed_users"`
>>>>>>> 1af8af9f
	ImageMimeType string `json:"image_mime_type"` // For content-type header
	ImageDataURL  []byte `json:"-"`               // Temporary storage, won't be sent in JSON
}

<<<<<<< HEAD
type GroupPostInteractions struct {
=======
// Post interactions stats
type PostInteractions struct {
>>>>>>> 1af8af9f
	Likes    int `json:"likes"`
	Dislikes int `json:"dislikes"`
	Comments int `json:"comments"`
}

<<<<<<< HEAD
// Comment struct
type GroupComment struct {
=======
type NewComment struct {
	Comment Comment          `json:"comment"`
	Stats   PostInteractions `json:"stats"`
}

// Comment struct
type Comment struct {
>>>>>>> 1af8af9f
	CommentID     string `json:"comment_id"`
	PostID        string `json:"post_id"`
	UserID        string `json:"user_id"`
	UserNickname  string `json:"user_nickname"`
	CommentText   string `json:"comment_text"`
	CreatedAt     string `json:"created_at"`
	CommentImage  string `json:"comment_image"`   // Will contain base64 string after conversion
	ImageMimeType string `json:"image_mime_type"` // For content-type header
	ImageDataURL  []byte `json:"-"`               // Temporary storage, won't be sent in JSON
}

<<<<<<< HEAD

type NewGroupComment struct {
	Comment GroupComment          `json:"comment"`
	Stats   GroupPostInteractions `json:"stats"`
}
=======
type Group struct {
	GroupID   string `json:"group_id"`
	GroupName string `json:"group_name"`
}

type ExploreLists struct {
	UsersList  []User  `json:"users_list"`
	AllGroupsList []Group `json:"all_groups_list"`
	MyGroupsList []Group `json:"my_groups_list"`
	NotMyGroupsList []Group `json:"not_my_groups_list"`
}

type Profile struct {
	UserID             string `json:"id"`
	UserEmail          string `json:"email"`
	UserNickname       string `json:"nickname"`
	UserFirstName      string `json:"first_name"`
	UserLastName       string `json:"last_name"`
	UserDOB            string `json:"dob"`
	UserAvatar         string `json:"avatar"`
	UserAvatarMimeType string `json:"avatar_mime_type"`
	UserAbout          string `json:"about"`
	IsPrivate          bool   `json:"is_private"`
	UserCreatedAt      string `json:"created_at"`
	IsMyProfile        bool   `json:"is_my_profile"`
	IsFollowingMe      bool   `json:"is_following_me"`
	IsFollowingHim     bool   `json:"is_following_him"`
	IsRequestSent      bool   `json:"is_request_sent"`
	UserAvatarURL      string `json:"avatar_url"`
	NumOfFollowers     int    `json:"num_of_followers"`
	NumOfFollowing     int    `json:"num_of_following"`
	NumOfPosts         int    `json:"num_of_posts"`
}

type PrivacyUpdateRequest struct {
	IsPrivate bool `json:"is_private"`
}


type FollowRequest struct {
	RequestID string `json:"request_id"`
	UserID    string `json:"user_id"`
	UserNickname string `json:"nickname"`
}

type FollowersFollowingRequests struct {
	FollowersList []User `json:"followers_list"`
	FollowingList []User `json:"following_list"`
	RequestsList  []FollowRequest `json:"requests_list"`
}


>>>>>>> 1af8af9f
<|MERGE_RESOLUTION|>--- conflicted
+++ resolved
@@ -2,19 +2,13 @@
 
 // Response struct to be sent back
 type Response struct {
-<<<<<<< HEAD
+
 	Code     int    `json:"code"`
 	Status   string `json:"status"`
 	ErrorMsg string `json:"error_msg"`
 	Group 	 Group	`json:"group"`
 	Users	 []User `json:"users"`
 	Data     interface{} `json:"data,omitempty"`
-=======
-	Code     int         `json:"code"`
-	Status   string      `json:"status"`
-	Data     interface{} `json:"data,omitempty"`
-	ErrorMsg string      `json:"error_msg,omitempty"`
->>>>>>> 1af8af9f
 }
 
 // User struct to store user data
@@ -32,7 +26,7 @@
 	CreatedAt string `json:"created_at"`
 }
 
-<<<<<<< HEAD
+
 // group struct to store groups
 type Group struct {
     ID          int       `json:"id"`
@@ -147,7 +141,20 @@
 type GroupPost struct {
 	GroupID       int `json:"group_id"`
 	PostID        string  `json:"post_id"`
-=======
+	UserID        string `json:"user_id"`
+	UserNickname  string `json:"user_nickname"`
+	PostTitle     string `json:"post_title"`
+	Content       string `json:"content"`
+	PostImage     string `json:"post_image"` // Will contain base64 string after conversion
+	NumOfLikes    int    `json:"num_of_likes"`
+	NumOfDislikes int    `json:"num_of_dislikes"`
+	NumOfComments int    `json:"num_of_comments"`
+	CreatedAt     string `json:"created_at"`
+	ImageMimeType string `json:"image_mime_type"` // For content-type header
+	ImageDataURL  []byte `json:"-"`               // Temporary storage, won't be sent in JSON
+}
+
+
 type UserLogin struct {
 	UserID       string `json:"user_id"`
 	UserNickname string `json:"user_nickname"`
@@ -171,45 +178,51 @@
 	Avatar   string `json:"avatar"`
 }
 
+
 type Post struct {
 	PostID        string `json:"post_id"`
->>>>>>> 1af8af9f
 	UserID        string `json:"user_id"`
 	UserNickname  string `json:"user_nickname"`
 	PostTitle     string `json:"post_title"`
 	Content       string `json:"content"`
-<<<<<<< HEAD
-=======
 	PostPrivacy   string `json:"post_privacy"`
->>>>>>> 1af8af9f
 	PostImage     string `json:"post_image"` // Will contain base64 string after conversion
 	NumOfLikes    int    `json:"num_of_likes"`
 	NumOfDislikes int    `json:"num_of_dislikes"`
 	NumOfComments int    `json:"num_of_comments"`
 	CreatedAt     string `json:"created_at"`
-<<<<<<< HEAD
-=======
 	AllowedUsers  string `json:"allowed_users"`
->>>>>>> 1af8af9f
-	ImageMimeType string `json:"image_mime_type"` // For content-type header
-	ImageDataURL  []byte `json:"-"`               // Temporary storage, won't be sent in JSON
-}
-
-<<<<<<< HEAD
+	ImageMimeType string `json:"image_mime_type"` // For content-type header
+	ImageDataURL  []byte `json:"-"`               // Temporary storage, won't be sent in JSON
+}
+
+
 type GroupPostInteractions struct {
-=======
-// Post interactions stats
-type PostInteractions struct {
->>>>>>> 1af8af9f
 	Likes    int `json:"likes"`
 	Dislikes int `json:"dislikes"`
 	Comments int `json:"comments"`
 }
 
-<<<<<<< HEAD
+// Post interactions stats
+type PostInteractions struct {
+	Likes    int `json:"likes"`
+	Dislikes int `json:"dislikes"`
+	Comments int `json:"comments"`
+}
+
 // Comment struct
 type GroupComment struct {
-=======
+	CommentID     string `json:"comment_id"`
+	PostID        string `json:"post_id"`
+	UserID        string `json:"user_id"`
+	UserNickname  string `json:"user_nickname"`
+	CommentText   string `json:"comment_text"`
+	CreatedAt     string `json:"created_at"`
+	CommentImage  string `json:"comment_image"`   // Will contain base64 string after conversion
+	ImageMimeType string `json:"image_mime_type"` // For content-type header
+	ImageDataURL  []byte `json:"-"`               // Temporary storage, won't be sent in JSON
+}
+
 type NewComment struct {
 	Comment Comment          `json:"comment"`
 	Stats   PostInteractions `json:"stats"`
@@ -217,7 +230,6 @@
 
 // Comment struct
 type Comment struct {
->>>>>>> 1af8af9f
 	CommentID     string `json:"comment_id"`
 	PostID        string `json:"post_id"`
 	UserID        string `json:"user_id"`
@@ -229,17 +241,13 @@
 	ImageDataURL  []byte `json:"-"`               // Temporary storage, won't be sent in JSON
 }
 
-<<<<<<< HEAD
+
 
 type NewGroupComment struct {
 	Comment GroupComment          `json:"comment"`
 	Stats   GroupPostInteractions `json:"stats"`
 }
-=======
-type Group struct {
-	GroupID   string `json:"group_id"`
-	GroupName string `json:"group_name"`
-}
+
 
 type ExploreLists struct {
 	UsersList  []User  `json:"users_list"`
@@ -287,5 +295,3 @@
 	RequestsList  []FollowRequest `json:"requests_list"`
 }
 
-
->>>>>>> 1af8af9f
