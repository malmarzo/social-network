--- conflicted
+++ resolved
@@ -22,29 +22,6 @@
 			return
 		}
 
-<<<<<<< HEAD
-	// Store session in DB
-	err2:= queries.InsertSession(sessionID, userID, expirationTime)
-	if err2 != nil {
-		log.Println(err2)
-		utils.SendResponse(w, datamodels.Response{Code: http.StatusBadRequest, Status: "Failed", ErrorMsg: "Failed to insert the session token to the database"})
-		return
-	}
-
-	// Set HTTP-Only Cookie
-	http.SetCookie(w, &http.Cookie{
-		Name:     "session_id",
-		Value:    sessionID,
-		Path:     "/",
-		HttpOnly: true,
-		Secure:   false, // Change to true in production with HTTPS
-		SameSite: http.SameSiteDefaultMode,
-		Expires:  time.Now().Add(24 * time.Hour),
-	})
-	response.Code = 200
-	response.Status = "OK"
-	utils.SendResponse(w, response) //send the response
-=======
 		if utils.CheckPasswordHash(password, hashedPassword) {
 			userID, err1 := queries.GetUserIdByEmail(email_nickname)
 			if err1 != nil {
@@ -52,7 +29,6 @@
 				utils.SendResponse(w, datamodels.Response{Code: http.StatusBadRequest, Status: "Failed", ErrorMsg: "Login failed. Please try again."})
 				return
 			}
->>>>>>> 1af8af9f
 
 			userNickname, err := queries.GetNickname(userID)
 			if err != nil {
