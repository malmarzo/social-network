--- conflicted
+++ resolved
@@ -6,21 +6,22 @@
 	"net/http"
 	"social-network/pkg/db/queries"
 	"sync"
-<<<<<<< HEAD
 	"github.com/gorilla/websocket"
+	"time"
 	//"social-network/pkg/utils"
 	datamodels "social-network/pkg/dataModels"
-=======
-	"time"
-
-	"github.com/gorilla/websocket"
->>>>>>> 1af8af9f
 )
 
 type UserDetails struct {
 	ID       string `json:"id"`
 	Nickname string `json:"nickname"`
-<<<<<<< HEAD
+	Avatar   string `json:"avatar,omitempty"`
+}
+
+type FollowRequest struct {
+	From           string `json:"from"`
+	To             string `json:"to"`
+	SenderNickname string `json:"senderNickname"`
 }
 type SocketMessage struct {
 	Type        string      `json:"type"`
@@ -39,14 +40,6 @@
 	GroupMembersMessage               datamodels.GroupMembersMessage  `json:"group_members_message"` 
 	ActiveGroupMessage					datamodels.ActiveGroupMessage	`json:"active_group_message"`
 	ResetCountMessage					datamodels.ResetCountMessage	`json:"reset_count_message"`
-=======
-	Avatar   string `json:"avatar,omitempty"`
-}
-
-type SocketMessage struct {
-	Type          string        `json:"type"`
-	UserDetails   UserDetails   `json:"userDetails"`
-	Content       string        `json:"content"`
 	ReceiverID    string        `json:"receiverId,omitempty"`
 	GroupID       string        `json:"groupId,omitempty"`
 	MessageID     string        `json:"messageId,omitempty"`
@@ -56,21 +49,9 @@
 	FollowRequest FollowRequest `json:"followRequest"`
 }
 
-type FollowRequest struct {
-	From           string `json:"from"`
-	To             string `json:"to"`
-	SenderNickname string `json:"senderNickname"`
->>>>>>> 1af8af9f
-}
-
 var upgrader = websocket.Upgrader{
 	CheckOrigin: func(r *http.Request) bool { return true },
 }
-<<<<<<< HEAD
-var clients = make(map[string]*websocket.Conn)
-=======
-
-// Client represents a connected websocket client
 type Client struct {
 	Conn     *websocket.Conn
 	UserID   string
@@ -80,7 +61,8 @@
 }
 
 var clients = make(map[string]*Client)
->>>>>>> 1af8af9f
+
+//var clients = make(map[string]*websocket.Conn)
 var socketMessages = make(chan SocketMessage)
 var mu sync.Mutex
 
@@ -94,33 +76,45 @@
 		return
 	}
 	defer ws.Close()
-<<<<<<< HEAD
-=======
 
 	// Get session cookie
->>>>>>> 1af8af9f
 	cookie, err := r.Cookie("session_id")
 	if err != nil {
 		log.Println("No session_id cookie:", err)
 		ws.WriteMessage(websocket.CloseMessage, []byte("No session found"))
 		return
 	}
-<<<<<<< HEAD
-	// Extract user ID from query parameter
-=======
+
 
 	// Validate session and get user ID
->>>>>>> 1af8af9f
 	userID, errSess := queries.ValidateSession(cookie.Value)
 	if errSess != nil {
 		log.Println("Invalid session:", errSess)
 		ws.WriteMessage(websocket.CloseMessage, []byte("Invalid session"))
 		return
 	}
-<<<<<<< HEAD
+
+	// Get user details
+	nickname, errNickname := queries.GetNickname(userID)
+	if errNickname != nil {
+		log.Println("Error getting nickname:", errNickname)
+		ws.WriteMessage(websocket.CloseMessage, []byte("Error getting user details"))
+		return
+	}
+
+	// Create new client
+	client := &Client{
+		Conn:     ws,
+		UserID:   userID,
+		Nickname: nickname,
+		LastSeen: time.Now().Unix(),
+	}
+
 	mu.Lock()
 	// Register the client connection with the userID
-	clients[userID] = ws
+	//test
+	clients[userID] = client
+
 
 //-------------------------------------------------------------------------------------------
 	// here i will add the code responsible for sending invition when user logs in
@@ -136,10 +130,10 @@
 	mu.Unlock()
 	msg := SocketMessage{}
 	userDetails := UserDetails{}
-	nickname, errNickname := queries.GetNickname(userID)
-	if errNickname != nil {
-		log.Fatal(errNickname)
-	}
+	// nickname, errNickname := queries.GetNickname(userID)
+	// if errNickname != nil {
+	// 	log.Fatal(errNickname)
+	// }
 	userDetails.ID = userID
 	userDetails.Nickname = nickname
 	msg.Type = "newUser"
@@ -159,84 +153,6 @@
 		msg.UserDetails = userDetails
 		socketMessages <- msg
 	}()
-=======
-
-	// Get user details
-	nickname, errNickname := queries.GetNickname(userID)
-	if errNickname != nil {
-		log.Println("Error getting nickname:", errNickname)
-		ws.WriteMessage(websocket.CloseMessage, []byte("Error getting user details"))
-		return
-	}
-
-	// Create new client
-	client := &Client{
-		Conn:     ws,
-		UserID:   userID,
-		Nickname: nickname,
-		LastSeen: time.Now().Unix(),
-	}
-
-	mu.Lock()
-	// Register the client
-	clients[userID] = client
-	mu.Unlock()
-
-	// Notify others that a new user has connected
-	msg := SocketMessage{}
-	userDetails := UserDetails{
-		ID:       userID,
-		Nickname: nickname,
-	}
-	msg.Type = "newUser"
-	msg.UserDetails = userDetails
-	msg.Timestamp = time.Now().Format(time.RFC3339)
-	socketMessages <- msg
-
-	log.Printf("Client connected: %s (%s)", nickname, userID)
-
-	// Handle disconnection
-	defer func() {
-		mu.Lock()
-		log.Printf("Client %s disconnected", userID)
-		// Unregister client when disconnected
-		delete(clients, userID)
-		mu.Unlock()
-
-		// Notify others that user has disconnected
-		msg := SocketMessage{}
-		userDetails := UserDetails{
-			ID:       userID,
-			Nickname: nickname,
-		}
-		msg.Type = "removeUser"
-		msg.UserDetails = userDetails
-		msg.Timestamp = time.Now().Format(time.RFC3339)
-		socketMessages <- msg
-	}()
-	// Set read deadline
-	// ws.SetReadDeadline(time.Now().Add(60 * time.Second))
-
-	// Set pong handler to reset read deadline
-	// ws.SetPongHandler(func(string) error {
-	// 	ws.SetReadDeadline(time.Now().Add(60 * time.Second))
-	// 	return nil
-	// })
-
-	// Start a goroutine for ping-pong to keep connection alive
-	// go func() {
-	// 	ticker := time.NewTicker(30 * time.Second)
-	// 	defer ticker.Stop()
-
-	// 	for {
-	// 		<-ticker.C
-	// 		if err := ws.WriteMessage(websocket.PingMessage, nil); err != nil {
-	// 			return
-	// 		}
-	// 	}
-	// }()
-
->>>>>>> 1af8af9f
 	for {
 		msg := SocketMessage{}
 		err := ws.ReadJSON(&msg)
@@ -245,8 +161,18 @@
 			break
 		}
 
-<<<<<<< HEAD
+		// Update client's last seen time
+		mu.Lock()
+		if client, ok := clients[userID]; ok {
+			client.LastSeen = time.Now().Unix()
+		}
+		mu.Unlock()
 		//socketMessages <- msg
+
+		// Set timestamp for all messages if not already set
+		if msg.Timestamp == "" {
+			msg.Timestamp = time.Now().Format(time.RFC3339)
+		}
 
 		fmt.Println("Received message:", msg) // Debugging print
 
@@ -286,29 +212,7 @@
 				log.Println("error reseting the count for a group")
 				return
 			}
-		}else{
-			socketMessages <- msg
-		}
-		
-	}
-	
-	
-=======
-		// Update client's last seen time
-		mu.Lock()
-		if client, ok := clients[userID]; ok {
-			client.LastSeen = time.Now().Unix()
-		}
-		mu.Unlock()
-
-		// Set timestamp for all messages if not already set
-		if msg.Timestamp == "" {
-			msg.Timestamp = time.Now().Format(time.RFC3339)
-		}
-
-		// Process message based on type
-		switch msg.Type {
-		case "chat":
+		}else if msg.Type == "chat" {
 			if msg.ReceiverID != "" {
 				// Handle direct chat message
 				senderID := userID
@@ -393,7 +297,7 @@
 				}
 			}
 
-		case "groupChat":
+		}else if msg.Type == "groupChat" {
 			if msg.GroupID != "" {
 				senderID := userID
 				groupID := msg.GroupID
@@ -420,7 +324,7 @@
 				}
 			}
 
-		case "typing":
+		}else if msg.Type == "typing" {
 			// Handle typing indicator
 			mu.Lock()
 			if client, ok := clients[userID]; ok {
@@ -440,11 +344,11 @@
 				mu.Unlock()
 			}()
 
-		case "read":
+		}else if msg.Type == "read" {
 			// Handle read receipts
 			socketMessages <- msg
 
-		case "new_follow_request":
+		}else if msg.Type == "new_follow_request" {
 			// Handle follow requests
 			msg.FollowRequest.SenderNickname, err = queries.GetNickname(msg.FollowRequest.From)
 			if err != nil {
@@ -461,29 +365,183 @@
 				socketMessages <- msg
 			}
 
-		default:
-			// Handle other message types
+		}else{
 			socketMessages <- msg
 		}
-	}
->>>>>>> 1af8af9f
-}
+
+		// // Process message based on type
+		// switch msg.Type {
+		// case "chat":
+		// 	if msg.ReceiverID != "" {
+		// 		// Handle direct chat message
+		// 		senderID := userID
+		// 		receiverID := msg.ReceiverID
+
+		// 		// Validate sender and receiver IDs
+		// 		if senderID == "" || receiverID == "" {
+		// 			errorMsg := SocketMessage{
+		// 				Type:      "error",
+		// 				Content:   "Invalid sender or receiver ID",
+		// 				Timestamp: msg.Timestamp,
+		// 			}
+		// 			ws.WriteJSON(errorMsg)
+		// 			continue
+		// 		}
+
+		// 		// Set client message ID if not provided
+		// 		if msg.ClientMsgID == "" {
+		// 			msg.ClientMsgID = fmt.Sprintf("msg_%d_%s", time.Now().UnixNano(), userID)
+		// 		}
+
+		// 		// Set user details if not provided
+		// 		if msg.UserDetails.ID == "" {
+		// 			msg.UserDetails = UserDetails{
+		// 				ID:       userID,
+		// 				Nickname: nickname,
+		// 			}
+		// 		}
+
+		// 		// Prevent sending message to self
+		// 		if senderID == receiverID {
+		// 			errorMsg := SocketMessage{
+		// 				Type:        "error",
+		// 				Content:     "Cannot send message to yourself",
+		// 				ClientMsgID: msg.ClientMsgID,
+		// 				Timestamp:   msg.Timestamp,
+		// 			}
+		// 			ws.WriteJSON(errorMsg)
+		// 			continue
+		// 		}
+
+		// 		// Check if users can chat with each other (based on follow relationship)
+		// 		canChat, err := queries.CanUsersChat(senderID, receiverID)
+		// 		if err != nil {
+		// 			log.Printf("Error checking if users can chat: %v", err)
+		// 			errorMsg := SocketMessage{
+		// 				Type:        "error",
+		// 				Content:     "Error checking follow relationship",
+		// 				ClientMsgID: msg.ClientMsgID,
+		// 				Timestamp:   msg.Timestamp,
+		// 			}
+		// 			ws.WriteJSON(errorMsg)
+		// 			continue
+		// 		}
+
+		// 		// If users cannot chat with each other, send an error message
+		// 		if !canChat {
+		// 			errorMsg := SocketMessage{
+		// 				Type:        "error",
+		// 				Content:     "You can only chat with users who follow you or whom you follow",
+		// 				ClientMsgID: msg.ClientMsgID,
+		// 				Timestamp:   msg.Timestamp,
+		// 			}
+		// 			ws.WriteJSON(errorMsg)
+		// 			continue
+		// 		}
+
+		// 		// Save message to database
+		// 		messageID, err := queries.SaveChatMessage(senderID, receiverID, msg.Content)
+		// 		if err != nil {
+		// 			errorMsg := SocketMessage{
+		// 				Type:        "error",
+		// 				Content:     "Failed to save message: " + err.Error(),
+		// 				ClientMsgID: msg.ClientMsgID,
+		// 				Timestamp:   msg.Timestamp,
+		// 			}
+		// 			ws.WriteJSON(errorMsg)
+		// 		} else {
+		// 			msg.MessageID = fmt.Sprintf("%d", messageID)
+		// 			msg.Status = "sent"
+		// 			socketMessages <- msg
+		// 		}
+		// 	}
+
+		// case "groupChat":
+		// 	if msg.GroupID != "" {
+		// 		senderID := userID
+		// 		groupID := msg.GroupID
+
+		// 		// Set client message ID if not provided
+		// 		if msg.ClientMsgID == "" {
+		// 			msg.ClientMsgID = fmt.Sprintf("grp_%d_%s", time.Now().UnixNano(), userID)
+		// 		}
+
+		// 		// Save message to database
+		// 		messageID, err := queries.SaveGroupChatMessage(groupID, senderID, msg.Content)
+		// 		if err != nil {
+		// 			errorMsg := SocketMessage{
+		// 				Type:        "error",
+		// 				Content:     "Failed to save group message",
+		// 				ClientMsgID: msg.ClientMsgID,
+		// 				Timestamp:   msg.Timestamp,
+		// 			}
+		// 			ws.WriteJSON(errorMsg)
+		// 		} else {
+		// 			msg.MessageID = fmt.Sprintf("%d", messageID)
+		// 			msg.Status = "sent"
+		// 			socketMessages <- msg
+		// 		}
+		// 	}
+
+		// case "typing":
+		// 	// Handle typing indicator
+		// 	mu.Lock()
+		// 	if client, ok := clients[userID]; ok {
+		// 		client.IsTyping = true
+		// 	}
+		// 	mu.Unlock()
+
+		// 	socketMessages <- msg
+
+		// 	// Reset typing status after a delay
+		// 	go func() {
+		// 		time.Sleep(5 * time.Second)
+		// 		mu.Lock()
+		// 		if client, ok := clients[userID]; ok {
+		// 			client.IsTyping = false
+		// 		}
+		// 		mu.Unlock()
+		// 	}()
+
+		// case "read":
+		// 	// Handle read receipts
+		// 	socketMessages <- msg
+
+		// case "new_follow_request":
+		// 	// Handle follow requests
+		// 	msg.FollowRequest.SenderNickname, err = queries.GetNickname(msg.FollowRequest.From)
+		// 	if err != nil {
+		// 		log.Println("Error getting nickname:", err)
+		// 		continue
+		// 	}
+
+		// 	validUser, err := queries.DoesUserExists(msg.FollowRequest.To)
+		// 	if err != nil {
+		// 		log.Println("Error validating user:", err)
+		// 		continue
+		// 	}
+		// 	if validUser {
+		// 		socketMessages <- msg
+		// 	}
+
+		// default:
+		// 	// Handle other message types
+		// 	socketMessages <- msg
+		// }	
+	}
+	
+	
+}
+
+
+/////////////////////////////////////////////////////////////////
+
 
 // Sends msgs
 func HandleMessages() {
 	for {
 		newMsg := <-socketMessages
 		mu.Lock()
-<<<<<<< HEAD
-		//This will send the message to all the clients except the sender
-		if newMsg.Type == "newUser" || newMsg.Type == "removeUser" {
-			for id, c := range clients {
-				if c != clients[newMsg.UserDetails.ID] {
-					err := c.WriteJSON(newMsg)
-					if err != nil {
-						log.Printf("Error sending message to user %s: %v", id, err)
-						c.Close()
-=======
 		// Handle different message types
 		if newMsg.Type == "newUser" || newMsg.Type == "removeUser" {
 			// Broadcast to all clients except sender
@@ -493,22 +551,10 @@
 					if err != nil {
 						log.Printf("Error sending message to user %s: %v", id, err)
 						client.Conn.Close()
->>>>>>> 1af8af9f
 						delete(clients, id)
 					}
 				}
 			}
-<<<<<<< HEAD
-		}else if newMsg.Type == "invite" {
-			//SendInvite(newMsg)
-		} else {
-			for id, c := range clients {
-				if c != clients[newMsg.UserDetails.ID] {
-					err := c.WriteJSON(newMsg)
-					if err != nil {
-						log.Printf("Error sending message to user %s: %v", id, err)
-						c.Close()
-=======
 		} else if newMsg.Type == "chat" {
 			// Message is already saved to database in HandleConnections
 			// Just log that we're processing it
@@ -632,7 +678,6 @@
 					if err != nil {
 						log.Printf("Error sending message to user %s: %v", id, err)
 						client.Conn.Close()
->>>>>>> 1af8af9f
 						delete(clients, id)
 					}
 				}
@@ -644,11 +689,6 @@
 }
 
 // Returns the list of connected clients
-<<<<<<< HEAD
-func GetCLients() map[string]*websocket.Conn {
-	return clients
-}
-=======
 func GetConnectedUsers() []string {
 	mu.Lock()
 	defer mu.Unlock()
@@ -681,4 +721,3 @@
 
 	return false, 0
 }
->>>>>>> 1af8af9f
