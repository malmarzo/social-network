"use client";

import React, { useEffect, useState } from "react";
import {
  HeartIcon,
  ChatBubbleLeftIcon,
  HandThumbDownIcon,
  PaperAirplaneIcon,
  PhotoIcon,
} from "@heroicons/react/24/outline";
import styles from "@/styles/PostsFeed.module.css";
import { invokeAPI } from "@/utils/invokeAPI";
import Link from "next/link";
import { comment } from "postcss";

const PostActionButtons = ({ postID, isGroup }) => {
  const [likes, setLikes] = useState(0);
  const [dislikes, setDislikes] = useState(0);
  const [comments, setComments] = useState(0);
  const [expandedPost, setExpandedPost] = useState(null);
  const [commentInput, setCommentInput] = useState("");
  const [commentsList, setCommentsList] = useState([]);
  const [error, setError] = useState("");
  const [commentImage, setCommentImage] = useState(null);
  const [imageError, setImageError] = useState("");
  const [imagePreviewUrl, setImagePreviewUrl] = useState(null);

  async function fetchPostStats() {
    try {
      let response;

      if (isGroup) {
        response = await invokeAPI(
          `groupPostInteractions/${postID}`,
          {},
          "GET"
        );
      } else {
        response = await invokeAPI(`postInteractions/${postID}`, {}, "GET");
      }
      if (response.code === 200) {
        setLikes(response.data.likes);
        setDislikes(response.data.dislikes);
        setComments(response.data.comments);
      } else {
        setError("Failed to fetch stats");
      }
    } catch (error) {
      console.error("Error fetching post stats:", error);
      setError("Failed to fetch stats");
    }
  }

  async function like() {
    try {
      let response;
      if (isGroup) {
        response = await invokeAPI(`likeGroupPost/${postID}`, {}, "POST");
      } else {
        response = await invokeAPI(`like/${postID}`, {}, "POST");
      }
      if (response.code === 200) {
        console.log(response);
        setLikes(response.data.likes);
        setDislikes(response.data.dislikes);
        setComments(response.data.comments);
      } else {
        setError("Error liking post");
      }
    } catch (error) {
      console.error("Error liking post:", error);
      setError("Error liking post");
    }
  }

  async function dislike() {
    try {
      let response;
      if (isGroup) {
        response = await invokeAPI(`dislikeGroupPost/${postID}`, {}, "POST");
      } else {
        response = await invokeAPI(`dislike/${postID}`, {}, "POST");
      }
      if (response.code === 200) {
        console.log(response);
        setLikes(response.data.likes);
        setDislikes(response.data.dislikes);
        setComments(response.data.comments);
      } else {
        setError("Error disliking post");
      }
    } catch (error) {
      console.error("Error disliking post:", error);
      setError("Error disliking post");
    }
  }

  const toggleComments = async (postId) => {
    setExpandedPost(expandedPost === postId ? null : postId);
    await getPostComments(expandedPost);
  };

  async function postComment() {
    const formData = new FormData();

    if ((!commentInput || commentInput.trim() === "") && !commentImage) {
      return;
    }

    formData.append("postID", postID);
    formData.append("comment", commentInput);
    if (commentImage) {
      formData.append("image", commentImage);
    }

    try {
      let response;
      if (isGroup) {
        response = await invokeAPI("groupComment", formData, "POST");
      } else {
        response = await invokeAPI("comment", formData, "POST");
      }

      if (response.code === 200) {
        console.log(response);
        setLikes(response.data.stats.likes);
        setDislikes(response.data.stats.dislikes);
        setComments(response.data.stats.comments);

        // Initialize commentsList as empty array if null
        setCommentsList((prevComments) => {
          if (!prevComments) {
            return [response.data.comment];
          }
          return [...prevComments, response.data.comment];
        });

        setCommentInput("");
        setCommentImage(null);
        setImagePreviewUrl(null);
      } else {
        setError("Error posting comment");
      }
    } catch (error) {
      console.error("Error posting comment:", error);
      setError("Error posting comment");
    }
  }

  function handleImageChange(e) {
    const file = e.target.files[0];
    const allowedExtensions = ["image/jpeg", "image/png", "image/gif"];

    if (file && !allowedExtensions.includes(file.type)) {
      setImageError("Only JPG, PNG, and GIF files are allowed");
      setCommentImage(null);
      setImagePreviewUrl(null);
    } else {
      setImageError("");
      setCommentImage(file);
      // Create preview URL
      const url = URL.createObjectURL(file);
      setImagePreviewUrl(url);
    }
  }

  async function getPostComments(isOpen) {
    if (isOpen !== postID) {
      try {
        const response = await invokeAPI(`comments/${postID}`, {}, "GET");
        if (response.code === 200) {
          setCommentsList(response.data);
        }
      } catch (error) {
        console.log("Error fetching comments:", error);
      }
    }
  }

  // Clean up preview URL when component unmounts
  useEffect(() => {
    return () => {
      if (imagePreviewUrl) {
        URL.revokeObjectURL(imagePreviewUrl);
      }
    };
  }, [imagePreviewUrl]);

  useEffect(() => {
    fetchPostStats();
  }, []);

  return (
    <>
      <div className={styles.actionButtons}>
        <button className={styles.actionButton} onClick={like}>
          <HeartIcon className="w-6 h-6" />
          <span>{likes}</span>
        </button>

        <button className={styles.actionButton} onClick={dislike}>
          <HandThumbDownIcon className="w-6 h-6" />
          <span>{dislikes}</span>
        </button>

        <button
          className={styles.actionButton}
          onClick={() => toggleComments(postID)}
        >
          <ChatBubbleLeftIcon className="w-6 h-6" />
          <span>{comments}</span>
        </button>

        {error && <span className={styles.errorText}>{error}</span>}
      </div>

      <div
        className={`${styles.commentsSection} ${
          expandedPost === postID ? styles.expanded : ""
        }`}
      >
        <div className={styles.commentsList}>
<<<<<<< HEAD
          {commentsList?.map((comment) => (
            <div key={comment.comment_id} className="p-2 border-b border-gray-500">
=======
          {commentsList?.map((comment, index) => (
            <div key={index} className={styles.commentItem}>
>>>>>>> a383c6d9
              <div className={styles.commentHeader}>
                <Link href={`/profile/${comment.user_id}`}>
                  <span className={styles.commentUser}>
                    @{comment.user_nickname}
                  </span>
                </Link>
                <span className={styles.commentDate}>{comment.created_at}</span>
              </div>
              <p className={styles.commentText}>{comment.comment_text}</p>
              {comment.comment_image && (
                <div className={styles.commentImageContainer}>
                  <img
                    src={`data:${comment.image_mime_type};base64,${comment.comment_image}`}
                    alt="Comment attachment"
                    className={styles.commentImage}
                  />
                </div>
              )}
            </div>
          ))}
        </div>

        <div className={styles.commentInputContainer}>
          {imagePreviewUrl && (
            <div className={styles.imagePreviewContainer}>
              <img
                src={imagePreviewUrl}
                alt="Preview"
                className={styles.imagePreview}
              />
              <button
                onClick={() => {
                  setCommentImage(null);
                  setImagePreviewUrl(null);
                }}
                className={styles.removeImageButton}
              >
                ×
              </button>
            </div>
          )}
          <div className={styles.commentInput}>
            <input
              type="text"
              placeholder="Add a comment..."
              onChange={(e) => setCommentInput(e.target.value)}
              value={commentInput}
            />
            <label className={styles.fileInputLabel}>
              <input
                type="file"
                className={styles.fileInput}
                onChange={handleImageChange}
                accept="image/jpeg,image/png,image/gif"
              />
              <PhotoIcon className="w-6 h-6 text-gray-500 hover:text-black transition-colors duration-200" />
            </label>
            <button className={styles.sendButton} onClick={postComment}>
              <PaperAirplaneIcon className="w-6 h-5 block text-gray-500 hover:text-black transition-colors duration-200" />
            </button>
          </div>
        </div>
      </div>
    </>
  );
};

export default PostActionButtons;<|MERGE_RESOLUTION|>--- conflicted
+++ resolved
@@ -220,13 +220,8 @@
         }`}
       >
         <div className={styles.commentsList}>
-<<<<<<< HEAD
-          {commentsList?.map((comment) => (
-            <div key={comment.comment_id} className="p-2 border-b border-gray-500">
-=======
           {commentsList?.map((comment, index) => (
             <div key={index} className={styles.commentItem}>
->>>>>>> a383c6d9
               <div className={styles.commentHeader}>
                 <Link href={`/profile/${comment.user_id}`}>
                   <span className={styles.commentUser}>
