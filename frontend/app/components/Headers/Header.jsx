--- conflicted
+++ resolved
@@ -1,32 +1,116 @@
+// import React from "react";
+// import style from "@/styles/Header.module.css";
+// import AuthButton from "../Buttons/AuthButtons";
+// import LogoutButton from "@/app/logout/page";
+// import { useAuth } from "@/context/AuthContext";
+// <<<<<<< HEAD
+// import { sendActiveGroupMessage } from "@/app/groupChat/groupMessage";
+// import { useWebSocket } from "@/context/Websocket";
+// //import { usePathname } from "next/navigation";
+// import { useRouter, usePathname } from "next/navigation";
+// import Link from "next/link";
+  
+
+// const Header = () => {
+//   const { isLoggedIn, loading } = useAuth();
+//   const router = useRouter(); // ✅ Required to navigate programmatically
+//   const pathname = usePathname(); // ✅ Required to know which page you're on
+//   const groupId = sessionStorage.getItem("navigatedForwardToGroup");
+//   const { sendMessage } = useWebSocket();
+
+//   console.log(isLoggedIn);
+// =======
+// import Link from "next/link";
+// import { HomeIcon } from "@heroicons/react/24/outline";
+// import NotificationButton from "./NotificationButton";
+
+// const Header = () => {
+//   const { isLoggedIn, loading } = useAuth();
+// >>>>>>> origin/master
+//   return (
+//     <header className={style.header}>
+//       <div className={style.logoCont}>
+//         <Link href="/" className={style.homeLink}>
+//           <HomeIcon className={style.homeIcon} />
+//           <span className={style.homeText}>Home</span>
+//         </Link>
+//       </div>
+// <<<<<<< HEAD
+//       <div className={style.buttons}>
+
+//        {pathname.startsWith("/groupChat") && (
+//     <button
+//       onClick={() => {
+//         router.replace("/myGroups");
+//         sendActiveGroupMessage("false",groupId,sendMessage);
+//         sessionStorage.removeItem("navigatedForwardToGroup");
+//       }}
+//     >
+//       ← Back
+//     </button>
+//     )} 
+
+
+// =======
+//       <nav className={style.buttons}>
+// >>>>>>> origin/master
+//         {!isLoggedIn && !loading && (
+//           <>
+//             <AuthButton text="Login" href="/login" />
+//             <AuthButton text="Sign Up" href="/signup" />
+//           </>
+//         )}
+// <<<<<<< HEAD
+
+//         {isLoggedIn && !loading && <LogoutButton />}
+//       </div>
+      
+// =======
+//         {isLoggedIn && !loading && (
+//           <>
+//             <NotificationButton />
+//             <AuthButton text="Chat" href="/chat" />
+//           <LogoutButton />
+//           </>
+//         )}
+//       </nav>
+// >>>>>>> origin/master
+//     </header>
+    
+//   );
+// };
+
+// export default Header;
+
+
 import React from "react";
 import style from "@/styles/Header.module.css";
 import AuthButton from "../Buttons/AuthButtons";
 import LogoutButton from "@/app/logout/page";
 import { useAuth } from "@/context/AuthContext";
-<<<<<<< HEAD
+import Link from "next/link";
+import { HomeIcon } from "@heroicons/react/24/outline";
+import NotificationButton from "./NotificationButton";
+import { useWebSocket } from "@/context/Websocket";
+import { useRouter, usePathname } from "next/navigation";
 import { sendActiveGroupMessage } from "@/app/groupChat/groupMessage";
-import { useWebSocket } from "@/context/Websocket";
-//import { usePathname } from "next/navigation";
-import { useRouter, usePathname } from "next/navigation";
-import Link from "next/link";
-  
+import { useEffect, useState } from "react";
 
 const Header = () => {
   const { isLoggedIn, loading } = useAuth();
-  const router = useRouter(); // ✅ Required to navigate programmatically
-  const pathname = usePathname(); // ✅ Required to know which page you're on
-  const groupId = sessionStorage.getItem("navigatedForwardToGroup");
+  const router = useRouter(); // 
+  const pathname = usePathname(); // 
+  //const groupId = sessionStorage.getItem("navigatedForwardToGroup");
   const { sendMessage } = useWebSocket();
+  const [groupId, setGroupId] = useState(null);
 
-  console.log(isLoggedIn);
-=======
-import Link from "next/link";
-import { HomeIcon } from "@heroicons/react/24/outline";
-import NotificationButton from "./NotificationButton";
+  useEffect(() => {
+    if (typeof window !== "undefined") {
+      const storedGroupId = sessionStorage.getItem("navigatedForwardToGroup");
+      setGroupId(storedGroupId);
+    }
+  }, []);
 
-const Header = () => {
-  const { isLoggedIn, loading } = useAuth();
->>>>>>> 1af8af9f
   return (
     <header className={style.header}>
       <div className={style.logoCont}>
@@ -35,37 +119,26 @@
           <span className={style.homeText}>Home</span>
         </Link>
       </div>
-<<<<<<< HEAD
-      <div className={style.buttons}>
+      <nav className={style.buttons}>
 
-       {pathname.startsWith("/groupChat") && (
-    <button
-      onClick={() => {
-        router.replace("/myGroups");
-        sendActiveGroupMessage("false",groupId,sendMessage);
-        sessionStorage.removeItem("navigatedForwardToGroup");
-      }}
-    >
-      ← Back
-    </button>
-    )} 
+      {pathname.startsWith("/groupChat") && (
+      <button
+        onClick={() => {
+          router.replace("/myGroups");
+          sendActiveGroupMessage("false",groupId,sendMessage);
+          sessionStorage.removeItem("navigatedForwardToGroup");
+        }}
+      >
+        ← Back
+      </button>
+      )};
 
-
-=======
-      <nav className={style.buttons}>
->>>>>>> 1af8af9f
         {!isLoggedIn && !loading && (
           <>
             <AuthButton text="Login" href="/login" />
             <AuthButton text="Sign Up" href="/signup" />
           </>
         )}
-<<<<<<< HEAD
-
-        {isLoggedIn && !loading && <LogoutButton />}
-      </div>
-      
-=======
         {isLoggedIn && !loading && (
           <>
             <NotificationButton />
@@ -74,9 +147,7 @@
           </>
         )}
       </nav>
->>>>>>> 1af8af9f
     </header>
-    
   );
 };
 
