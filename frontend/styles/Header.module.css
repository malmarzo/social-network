.header {
  display: flex;
  justify-content: space-between;
  align-items: center;
<<<<<<< HEAD
  background-color: white;
  padding: 1rem 2rem;
  box-shadow: 0 2px 4px rgba(0, 0, 0, 0.1);
  position: fixed;
  top: 0;
  left: 0;
  right: 0;
  z-index: 100;
=======
  background-color: var(--background);
  padding: 0.75rem 2rem;
  box-shadow: 0 1px 3px 0 rgb(0 0 0 / 0.1), 0 1px 2px -1px rgb(0 0 0 / 0.1);
  position: sticky;
  top: 0;
  z-index: 50;
  height: 64px;
  border-bottom: 1px solid #e5e7eb;
>>>>>>> a383c6d9
}

.logoCont {
  flex: 1;
}

.homeLink {
  display: flex;
  align-items: center;
  gap: 0.5rem;
  text-decoration: none;
  color: var(--foreground);
  font-family: var(--font-geist-sans);
  font-weight: 500;
  transition: color 0.2s ease;
}

.homeLink:hover {
  color: #3949ab;
}

.homeIcon {
  width: 24px;
  height: 24px;
}

.homeText {
  font-size: 1rem;
  display: inline-block;
}

.logo {
  width: 50px;
  height: 50px;
  background-color: #4f46e5;
  border-radius: 8px;
  transition: transform 0.2s ease;
}

.logo:hover {
  transform: scale(1.05);
}

.nav {
  flex: 2;
  display: flex;
  justify-content: center;
  align-items: center;
}

.navLinks {
  display: flex;
  gap: 2rem;
}

.navLink {
  font-size: 1rem;
  font-weight: 500;
  color: #4b5563;
  text-decoration: none;
  padding: 0.5rem 0.75rem;
  border-radius: 0.375rem;
  transition: all 0.2s ease;
}

.navLink:hover {
  color: #4f46e5;
  background-color: #f3f4f6;
}

.buttons {
  display: flex;
  gap: 0.75rem;
  align-items: center;
}

@media (max-width: 640px) {
  .header {
    padding: 0.75rem 1rem;
  }

  .homeText {
    display: none;
  }
}<|MERGE_RESOLUTION|>--- conflicted
+++ resolved
@@ -2,16 +2,6 @@
   display: flex;
   justify-content: space-between;
   align-items: center;
-<<<<<<< HEAD
-  background-color: white;
-  padding: 1rem 2rem;
-  box-shadow: 0 2px 4px rgba(0, 0, 0, 0.1);
-  position: fixed;
-  top: 0;
-  left: 0;
-  right: 0;
-  z-index: 100;
-=======
   background-color: var(--background);
   padding: 0.75rem 2rem;
   box-shadow: 0 1px 3px 0 rgb(0 0 0 / 0.1), 0 1px 2px -1px rgb(0 0 0 / 0.1);
@@ -20,7 +10,6 @@
   z-index: 50;
   height: 64px;
   border-bottom: 1px solid #e5e7eb;
->>>>>>> a383c6d9
 }
 
 .logoCont {
