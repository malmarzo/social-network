--- conflicted
+++ resolved
@@ -11,11 +11,8 @@
   "dependencies": {
     "@headlessui/react": "^2.2.0",
     "@heroicons/react": "^2.2.0",
-<<<<<<< HEAD
     "date-fns": "^4.1.0",
-=======
     "headlessui": "^0.0.0",
->>>>>>> 85fded64
     "js-cookie": "^3.0.5",
     "lodash": "^4.17.21",
     "next": "15.1.7",
